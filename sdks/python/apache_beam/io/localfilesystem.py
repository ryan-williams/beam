#
# Licensed to the Apache Software Foundation (ASF) under one or more
# contributor license agreements.  See the NOTICE file distributed with
# this work for additional information regarding copyright ownership.
# The ASF licenses this file to You under the Apache License, Version 2.0
# (the "License"); you may not use this file except in compliance with
# the License.  You may obtain a copy of the License at
#
#    http://www.apache.org/licenses/LICENSE-2.0
#
# Unless required by applicable law or agreed to in writing, software
# distributed under the License is distributed on an "AS IS" BASIS,
# WITHOUT WARRANTIES OR CONDITIONS OF ANY KIND, either express or implied.
# See the License for the specific language governing permissions and
# limitations under the License.
#
"""Local File system implementation for accessing files on disk."""

from __future__ import absolute_import

import os
import shutil
<<<<<<< HEAD
from glob import glob
=======
from builtins import zip
>>>>>>> 997ee3af

from apache_beam.io.filesystem import BeamIOError
from apache_beam.io.filesystem import CompressedFile
from apache_beam.io.filesystem import CompressionTypes
from apache_beam.io.filesystem import FileMetadata
from apache_beam.io.filesystem import FileSystem

__all__ = ['LocalFileSystem']


class LocalFileSystem(FileSystem):
  """A Local ``FileSystem`` implementation for accessing files on disk.
  """
  @classmethod
  def scheme(cls):
    """URI scheme for the FileSystem
    """
    return None

  def join(self, basepath, *paths):
    """Join two or more pathname components for the filesystem

    Args:
      basepath: string path of the first component of the path
      paths: path components to be added

    Returns: full path after combining all the passed components
    """
    return os.path.join(basepath, *paths)

  def split(self, path):
    """Splits the given path into two parts.

    Splits the path into a pair (head, tail) such that tail contains the last
    component of the path and head contains everything up to that.

    Args:
      path: path as a string
    Returns:
      a pair of path components as strings.
    """
    return os.path.split(os.path.abspath(path))

  def mkdirs(self, path):
    """Recursively create directories for the provided path.

    Args:
      path: string path of the directory structure that should be created

    Raises:
      IOError if leaf directory already exists.
    """
    try:
      os.makedirs(path)
    except OSError as err:
      raise IOError(err)

  def has_dirs(self):
    """Whether this FileSystem supports directories."""
    return True

  def _url_dirname(self, url_or_path):
    """Pass through to os.path.dirname.

    This version uses os.path instead of posixpath to be compatible with the
    host OS.

    Args:
      url_or_path: A string in the form of /some/path.
    """
    return os.path.dirname(url_or_path)

  def _list(self, dir_or_prefix):
    """List files in a location.

    Listing is non-recursive, for filesystems that support directories.

    Args:
      dir_or_prefix: (string) A directory or location prefix (for filesystems
        that don't have directories).

    Returns:
      Generator of ``FileMetadata`` objects.

    Raises:
      ``BeamIOError`` if listing fails, but not if no files were found.
    """
    if not self.exists(dir_or_prefix):
      return

    try:
      for f in os.listdir(dir_or_prefix):
        f = self.join(dir_or_prefix, f)
        try:
          yield FileMetadata(f, os.path.getsize(f))
        except OSError:
          # Files may disappear, such as when listing /tmp.
          pass
    except Exception as e:  # pylint: disable=broad-except
      raise BeamIOError("List operation failed", {dir_or_prefix: e})

  def _path_open(self, path, mode, mime_type='application/octet-stream',
                 compression_type=CompressionTypes.AUTO):
    """Helper functions to open a file in the provided mode.
    """
    compression_type = FileSystem._get_compression_type(path, compression_type)
    raw_file = open(path, mode)
    if compression_type == CompressionTypes.UNCOMPRESSED:
      return raw_file
    else:
      return CompressedFile(raw_file, compression_type=compression_type)

  def create(self, path, mime_type='application/octet-stream',
             compression_type=CompressionTypes.AUTO):
    """Returns a write channel for the given file path.

    Args:
      path: string path of the file object to be written to the system
      mime_type: MIME type to specify the type of content in the file object
      compression_type: Type of compression to be used for this object

    Returns: file handle with a close function for the user to use
    """
    return self._path_open(path, 'wb', mime_type, compression_type)

  def open(self, path, mime_type='application/octet-stream',
           compression_type=CompressionTypes.AUTO):
    """Returns a read channel for the given file path.

    Args:
      path: string path of the file object to be written to the system
      mime_type: MIME type to specify the type of content in the file object
      compression_type: Type of compression to be used for this object

    Returns: file handle with a close function for the user to use
    """
    return self._path_open(path, 'rb', mime_type, compression_type)

  def copy(self, source_file_names, destination_file_names):
    """Recursively copy the file tree from the source to the destination

    Args:
      source_file_names: list of source file objects that needs to be copied
      destination_file_names: list of destination of the new object

    Raises:
      ``BeamIOError`` if any of the copy operations fail
    """
    err_msg = ("source_file_names and destination_file_names should "
               "be equal in length")
    assert len(source_file_names) == len(destination_file_names), err_msg

    def _copy_path(source, destination):
      """Recursively copy the file tree from the source to the destination
      """
      try:
        if os.path.exists(destination):
          if os.path.isdir(destination):
            shutil.rmtree(destination)
          else:
            os.remove(destination)
        if os.path.isdir(source):
          shutil.copytree(source, destination)
        else:
          shutil.copy2(source, destination)
      except OSError as err:
        raise IOError(err)

    exceptions = {}
    for source, destination in zip(source_file_names, destination_file_names):
      try:
        _copy_path(source, destination)
      except Exception as e:  # pylint: disable=broad-except
        exceptions[(source, destination)] = e

    if exceptions:
      raise BeamIOError("Copy operation failed", exceptions)

  def rename(self, source_file_names, destination_file_names):
    """Rename the files at the source list to the destination list.
    Source and destination lists should be of the same size.

    Args:
      source_file_names: List of file paths that need to be moved
      destination_file_names: List of destination_file_names for the files

    Raises:
      ``BeamIOError`` if any of the rename operations fail
    """
    err_msg = ("source_file_names and destination_file_names should "
               "be equal in length")
    assert len(source_file_names) == len(destination_file_names), err_msg

    def _rename_file(source, destination):
      """Rename a single file object"""
      try:
        os.rename(source, destination)
      except OSError as err:
        raise IOError(err)

    exceptions = {}
    for source, destination in zip(source_file_names, destination_file_names):
      try:
        _rename_file(source, destination)
      except Exception as e:  # pylint: disable=broad-except
        exceptions[(source, destination)] = e

    if exceptions:
      raise BeamIOError("Rename operation failed", exceptions)

  def exists(self, path):
    """Check if the provided path exists on the FileSystem.

    Args:
      path: string path that needs to be checked.

    Returns: boolean flag indicating if path exists
    """
    return os.path.exists(path)

  def size(self, path):
    """Get size of path on the FileSystem.

    Args:
      path: string path in question.

    Returns: int size of path according to the FileSystem.

    Raises:
      ``BeamIOError`` if path doesn't exist.
    """
    try:
      return os.path.getsize(path)
    except Exception as e:  # pylint: disable=broad-except
      raise BeamIOError("Size operation failed", {path: e})

  def checksum(self, path):
    """Fetch checksum metadata of a file on the
    :class:`~apache_beam.io.filesystem.FileSystem`.

    Args:
      path: string path of a file.

    Returns: string containing file size.

    Raises:
      ``BeamIOError`` if path isn't a file or doesn't exist.
    """
    if not self.exists(path):
      raise BeamIOError('Path does not exist: %s' % path)
    return str(os.path.getsize(path))

  def delete(self, paths):
    """Deletes files or directories at the provided paths.
    Directories will be deleted recursively.

    Args:
      paths: list of paths that give the file objects to be deleted

    Raises:
      ``BeamIOError`` if any of the delete operations fail
    """
    def _delete_path(path):
      """Recursively delete the file or directory at the provided path.
      """
      try:
        if os.path.isdir(path):
          shutil.rmtree(path)
        else:
          os.remove(path)
      except OSError as err:
        raise IOError(err)

    exceptions = {}

    def try_delete(path):
      try:
        _delete_path(path)
      except Exception as e:  # pylint: disable=broad-except
        exceptions[path] = e

    for path in paths:
      expanded = glob(path)
      if not expanded:
        try_delete(path)
      else:
        for p in expanded:
          try_delete(p)

    if exceptions:
      raise BeamIOError("Delete operation failed", exceptions)<|MERGE_RESOLUTION|>--- conflicted
+++ resolved
@@ -20,11 +20,8 @@
 
 import os
 import shutil
-<<<<<<< HEAD
+from builtins import zip
 from glob import glob
-=======
-from builtins import zip
->>>>>>> 997ee3af
 
 from apache_beam.io.filesystem import BeamIOError
 from apache_beam.io.filesystem import CompressedFile
